--- conflicted
+++ resolved
@@ -203,16 +203,10 @@
                               ('StrikesToday','-'),    ('StrikesMonth','-'),   ('StrikesYear','-')
                              ])
     Astro = DictProperty    ([('Sunrise',['-','-',0]), ('Sunset',['-','-',0]), ('Dawn',['-','-',0]),
-<<<<<<< HEAD
-                              ('Dusk',['-','-',0]),    ('sunEvent','----'),    ('sunIcon',['-',0,0]),
-                              ('Moonrise',['-','-']),  ('Moonset',['-','-']),  ('NewMoon','--'),
-                              ('FullMoon','--'),       ('Phase','---'),        ('Reformat','-'),
-=======
                               ('Dusk',['-','-',0]),    ('sunEvent','----'),    ('sunIcon',['-',0]),
                               ('sunIconPosition',0),   ('Moonrise',['-','-']), ('Moonset',['-','-']),
                               ('NewMoon','--'),        ('FullMoon','--'),      ('Phase','---'),
-                              ('realtimeClock',['-','-']),
->>>>>>> 3de03b8e
+                              ('Reformat','-'),
                              ])
     MetData = DictProperty  ([('Weather','Building'),  ('Temp','--'),          ('Precip','--'),
                               ('WindSpd','--'),        ('WindDir','--'),       ('Valid','--')
@@ -256,11 +250,7 @@
         forecast.Download(self.MetData,self.config)
 
         # Generate Sager Weathercaster forecast
-<<<<<<< HEAD
-        Thread(target=sagerForecast.Generate, args=(self.Sager,self.config), name="Sager").start()
-=======
         Thread(target=sagerForecast.Generate, args=(self.Sager,self.config), name="Sager", daemon=True).start()
->>>>>>> 3de03b8e
 
         # Initialise websocket connection
         self.WebsocketConnect()
@@ -485,14 +475,9 @@
         # Once moonset has passed, calculate new moonrise/moonset times
         if Now > self.Astro['Moonset'][0]:
             self.Astro = astro.MoonriseMoonset(self.Astro,self.config)
-
-<<<<<<< HEAD
+            
         # At midnight, update Sunset, Sunrise, Moonrise and Moonset Kivy Labels 
         if self.Astro['Reformat'] and Now.replace(second=0).time() == time(0,0,0):
-=======
-        # At midnight, update Sunset, Sunrise, Moonrise and Moonset labels
-        if Now.time() == time(0,0,0):
->>>>>>> 3de03b8e
             self.Astro = astro.Format(self.Astro,self.config,"Sun")
             self.Astro = astro.Format(self.Astro,self.config,"Moon")
 
